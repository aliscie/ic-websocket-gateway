use candid::CandidType;
use ic_agent::{export::Principal, Agent};
use serde::{Deserialize, Serialize};
use tracing::{debug, error, info};

use std::{collections::HashMap, sync::Arc, time::Duration};
use tokio::{
    select,
    sync::mpsc::{Receiver, Sender},
};

use crate::canister_methods::{
    self, CanisterIncomingMessage, CanisterWsGetMessagesResult, CanisterWsMessageResult,
    ClientPublicKey, GatewayStatusMessage,
};

#[derive(CandidType, Clone, Debug, Deserialize, Serialize, Eq, PartialEq)]
pub struct CertifiedMessage {
    pub key: String,
    #[serde(with = "serde_bytes")]
    pub val: Vec<u8>,
    #[serde(with = "serde_bytes")]
    pub cert: Vec<u8>,
    #[serde(with = "serde_bytes")]
    pub tree: Vec<u8>,
}

/// ends of the channels needed by each canister poller tasks:
/// - main_to_poller: receiving side of the channel used by the main task to send the receiving task of a new client's channel to the poller task
/// - poller_to_main: sending side of the channel used by the poller to send the canister id of the poller which is about to terminate
#[derive(Debug)]
pub struct PollerChannelsPollerEnds {
    main_to_poller: Receiver<PollerToClientChannelData>,
    poller_to_main: Sender<TerminationInfo>,
}

impl PollerChannelsPollerEnds {
    pub fn new(
        main_to_poller: Receiver<PollerToClientChannelData>,
        poller_to_main: Sender<TerminationInfo>,
    ) -> Self {
        Self {
            main_to_poller,
            poller_to_main,
        }
    }
}

/// contains the information that the main sends to the poller task:
/// - NewClientChannel: sending side of the channel use by the poller to send messages to the client
/// - ClientDisconnected: signals the poller which cllient disconnected
#[derive(Debug, Clone)]
pub enum PollerToClientChannelData {
    NewClientChannel(ClientPublicKey, Sender<Result<CertifiedMessage, String>>),
    ClientDisconnected(ClientPublicKey),
}

/// determines the reason of the poller task termination:
/// - LastClientDisconnected: last client disconnected and therefore there is no need to continue polling
/// - CdkError: error while polling the canister
pub enum TerminationInfo {
    LastClientDisconnected(Principal),
    CdkError(Principal),
}

pub struct CanisterPoller {
    canister_id: Principal,
    agent: Arc<Agent>,
    polling_interval_ms: u64,
    send_status_interval_ms: u64,
}

impl CanisterPoller {
    pub fn new(
        canister_id: Principal,
        agent: Arc<Agent>,
        polling_interval_ms: u64,
        send_status_interval_ms: u64,
    ) -> Self {
        Self {
            canister_id,
            agent,
            polling_interval_ms,
            send_status_interval_ms,
        }
    }

    #[tracing::instrument(
        name = "poll_canister",
        skip_all,
        fields(
            canister_id = %self.canister_id
        )
    )]
    pub async fn run_polling(
        &self,
        mut poller_channels: PollerChannelsPollerEnds,
        mut message_nonce: u64,
    ) {
        info!(
            "Created new poller task starting from nonce: {}",
            message_nonce
        );

        // channels used to communicate with client's WebSocket task
        let mut client_channels: HashMap<
            ClientPublicKey,
            Sender<Result<CertifiedMessage, String>>,
        > = HashMap::new();

        let get_messages_operation = self.get_canister_updates(message_nonce);
        // pin the tracking of the in-flight asynchronous operation so that in each select! iteration get_messages_operation is continued
        // instead of issuing a new call to get_canister_updates
        tokio::pin!(get_messages_operation);

        // status index used by the CDK to detect when the WS Gateway fails
        let mut gateway_status_index: u64 = 0;
        let gateway_status_operation = self.send_status_message_to_canister(gateway_status_index);
        tokio::pin!(gateway_status_operation);

        'poller_loop: loop {
            select! {
                // receive channel used to send canister updates to new client's task
                Some(channel_data) = poller_channels.main_to_poller.recv() => {
                    match channel_data {
                        PollerToClientChannelData::NewClientChannel(client_key, client_channel) => {
                            debug!("Added new channel to poller for client: {:?}", client_key);
                            client_channels.insert(client_key, client_channel);
                        },
                        PollerToClientChannelData::ClientDisconnected(client_key) => {
                            debug!("Removed client channel from poller for client {:?}", client_key);
                            client_channels.remove(&client_key);
                            debug!("{} clients connected to poller", client_channels.len());
                            // exit task if last client disconnected
                            if client_channels.is_empty() {
                                signal_poller_task_termination(&mut poller_channels.poller_to_main, TerminationInfo::LastClientDisconnected(self.canister_id)).await;
                                info!("Terminating poller task as no clients are connected");
                                break;
                            }
                        }
                    }
                }
                // poll canister for updates across multiple select! iterations
                // TODO: in the current implementation, if this call fails,
                //       a new call is not pinned again. We have to handle the error case
                Ok(msgs) = &mut get_messages_operation => {
                    for encoded_message in msgs.messages {
                        let client_key = encoded_message.client_key;
                        let m = CertifiedMessage {
                            key: encoded_message.key.clone(),
                            val: encoded_message.val,
                            cert: msgs.cert.clone(),
                            tree: msgs.tree.clone(),
                        };

                        match client_channels.get(&client_key) {
                            Some(client_channel_tx) => {
                                debug!("Received message with key: {:?} from canister", m.key);
                                if let Err(e) = client_channel_tx.send(Ok(m)).await {
                                    error!("Client's thread terminated: {}", e);
                                }
                            },
                            None => error!("Connection to client with key: {:?} closed before message could be delivered", client_key)
                        }

                        match get_nonce_from_message(encoded_message.key) {
                            Ok(last_message_nonce) => message_nonce = last_message_nonce + 1,
                            Err(cdk_err) => {
                                // let the main task know that this poller will terminate due to a CDK error
                                signal_poller_task_termination(&mut poller_channels.poller_to_main, TerminationInfo::CdkError(self.canister_id)).await;
                                // let each client connection handler task connected to this poller know that the poller will terminate
                                // and thus they also have to close the WebSocket connection and terminate
                                for client_channel_tx in client_channels.values() {
                                    if let Err(channel_err) = client_channel_tx.send(Err(format!("Terminating poller task due to CDK error: {}", cdk_err))).await {
                                        error!("Client's thread terminated: {}", channel_err);
                                    }
                                }
                                error!("Terminating poller task due to CDK error: {}", cdk_err);
                                break 'poller_loop;
                            }
                        }
                    }

                    // pin a new asynchronous operation so that it can be restarted in the next select! iteration and continued in the following ones
                    get_messages_operation.set(self.get_canister_updates(message_nonce));
                },
                _ = &mut gateway_status_operation => {
<<<<<<< HEAD
                    let agent = self.agent.clone();
                    let canister_id = self.canister_id;
                    // notify the CDK about the status of the WS Gateway
                    tokio::spawn(async move {
                        let ic_ws_status_nonce = IC_WS_GATEWAY_STATUS.load(Ordering::SeqCst);
                        let gateway_message = CanisterIncomingMessage::IcWebSocketGatewayStatus(ic_ws_status_nonce);
                        if let Err(e) = canister_methods::ws_message(&agent, &canister_id, gateway_message).await {
                            error!("Calling ws_message on canister failed: {}", e);
                            // TODO: try again or report failure
                        }
                        else {
                            debug!("Sent gateway status update: {}", ic_ws_status_nonce);
                            IC_WS_GATEWAY_STATUS.fetch_add(1, Ordering::SeqCst);
                        }
                    });
                    gateway_status_operation.set(sleep(GATEWAY_STATUS_INTERVAL));
=======
                    gateway_status_index += 1;
                    gateway_status_operation.set(
                        self.send_status_message_to_canister(gateway_status_index)
                    );
>>>>>>> a24de1d3
                }
            }
        }
    }

    async fn get_canister_updates(&self, message_nonce: u64) -> CanisterWsGetMessagesResult {
        sleep(self.polling_interval_ms).await;
        // get messages to be relayed to clients from canister (starting from 'message_nonce')
        canister_methods::ws_get_messages(&self.agent, &self.canister_id, message_nonce).await
    }

    async fn send_status_message_to_canister(&self, status_index: u64) -> CanisterWsMessageResult {
        let message = CanisterIncomingMessage::IcWebSocketGatewayStatus(GatewayStatusMessage {
            status_index,
        });

        let res = canister_methods::ws_message(&self.agent, &self.canister_id, message).await;

        match res.clone() {
            Ok(_) => info!("Sent gateway status update: {}", status_index),
            Err(e) => {
                error!("Calling ws_message on canister failed: {}", e);
                // TODO: try again or report failure
            },
        }

        sleep(self.send_status_interval_ms).await;

        res
    }
}

fn get_nonce_from_message(key: String) -> Result<u64, String> {
    if let Some(message_nonce_str) = key.split('_').last() {
        let message_nonce = message_nonce_str
            .parse()
            .map_err(|e| format!("Could not parse nonce. Error: {:?}", e))?;
        return Ok(message_nonce);
    }
    Err(String::from(
        "Key in canister message is not formatted correctly",
    ))
}

async fn signal_poller_task_termination(
    channel: &mut Sender<TerminationInfo>,
    info: TerminationInfo,
) {
    if let Err(e) = channel.send(info).await {
        error!(
            "Receiver has been dropped on the pollers connection manager's side. Error: {:?}",
            e
        );
    }
}

async fn sleep(millis: u64) {
    tokio::time::sleep(Duration::from_millis(millis)).await;
}<|MERGE_RESOLUTION|>--- conflicted
+++ resolved
@@ -185,29 +185,10 @@
                     get_messages_operation.set(self.get_canister_updates(message_nonce));
                 },
                 _ = &mut gateway_status_operation => {
-<<<<<<< HEAD
-                    let agent = self.agent.clone();
-                    let canister_id = self.canister_id;
-                    // notify the CDK about the status of the WS Gateway
-                    tokio::spawn(async move {
-                        let ic_ws_status_nonce = IC_WS_GATEWAY_STATUS.load(Ordering::SeqCst);
-                        let gateway_message = CanisterIncomingMessage::IcWebSocketGatewayStatus(ic_ws_status_nonce);
-                        if let Err(e) = canister_methods::ws_message(&agent, &canister_id, gateway_message).await {
-                            error!("Calling ws_message on canister failed: {}", e);
-                            // TODO: try again or report failure
-                        }
-                        else {
-                            debug!("Sent gateway status update: {}", ic_ws_status_nonce);
-                            IC_WS_GATEWAY_STATUS.fetch_add(1, Ordering::SeqCst);
-                        }
-                    });
-                    gateway_status_operation.set(sleep(GATEWAY_STATUS_INTERVAL));
-=======
                     gateway_status_index += 1;
                     gateway_status_operation.set(
                         self.send_status_message_to_canister(gateway_status_index)
                     );
->>>>>>> a24de1d3
                 }
             }
         }
