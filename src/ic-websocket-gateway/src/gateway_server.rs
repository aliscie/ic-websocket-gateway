--- conflicted
+++ resolved
@@ -141,15 +141,12 @@
         });
     }
 
-<<<<<<< HEAD
     pub async fn manage_state(
         &mut self,
         polling_interval: u64,
+        send_status_interval: u64,
         tracing_timing_rx: StdReceiver<TimingData>,
     ) {
-=======
-    pub async fn manage_state(&mut self, polling_interval: u64, send_status_interval: u64) {
->>>>>>> a24de1d3
         // [main task]                             [poller task]
         // poller_channel_for_completion_rx <----- poller_channel_for_completion_tx
 
